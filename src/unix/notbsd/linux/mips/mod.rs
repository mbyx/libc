--- conflicted
+++ resolved
@@ -1,10 +1,8 @@
-<<<<<<< HEAD
 pub type loff_t = ::c_longlong;
 pub type dev_t = u64;
 pub type ino64_t = u64;
 pub type off64_t = i64;
 pub type blkcnt64_t = i64;
-=======
 pub type fsblkcnt_t = ::c_ulong;
 pub type fsfilcnt_t = ::c_ulong;
 pub type rlim_t = c_ulong;
@@ -33,7 +31,6 @@
         __align: [::c_long; 0],
     }
 }
->>>>>>> 299e3f6e
 
 pub const CLONE_NEWCGROUP: ::c_int = 0x02000000;
 

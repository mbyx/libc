pub type fsblkcnt_t = ::c_ulong;
pub type fsfilcnt_t = ::c_ulong;
pub type rlim_t = c_ulong;
pub type __priority_which_t = ::c_uint;

s! {
    pub struct sigaction {
        pub sa_sigaction: ::sighandler_t,
        pub sa_mask: ::sigset_t,
        pub sa_flags: ::c_int,
        _restorer: *mut ::c_void,
    }

    pub struct stack_t {
        pub ss_sp: *mut ::c_void,
        pub ss_flags: ::c_int,
        pub ss_size: ::size_t
    }

    pub struct siginfo_t {
        pub si_signo: ::c_int,
        pub si_errno: ::c_int,
        pub si_code: ::c_int,
        pub _pad: [::c_int; 29],
        _align: [usize; 0],
    }

    pub struct glob64_t {
        pub gl_pathc: ::size_t,
        pub gl_pathv: *mut *mut ::c_char,
        pub gl_offs: ::size_t,
        pub gl_flags: ::c_int,

        __unused1: *mut ::c_void,
        __unused2: *mut ::c_void,
        __unused3: *mut ::c_void,
        __unused4: *mut ::c_void,
        __unused5: *mut ::c_void,
    }

    pub struct ucred {
        pub pid: ::pid_t,
        pub uid: ::uid_t,
        pub gid: ::gid_t,
    }

    pub struct statfs {
        pub f_type: __fsword_t,
        pub f_bsize: __fsword_t,
        pub f_blocks: ::fsblkcnt_t,
        pub f_bfree: ::fsblkcnt_t,
        pub f_bavail: ::fsblkcnt_t,

        pub f_files: ::fsfilcnt_t,
        pub f_ffree: ::fsfilcnt_t,
        pub f_fsid: ::fsid_t,

        pub f_namelen: __fsword_t,
        pub f_frsize: __fsword_t,
        f_spare: [__fsword_t; 5],
    }

    pub struct msghdr {
        pub msg_name: *mut ::c_void,
        pub msg_namelen: ::socklen_t,
        pub msg_iov: *mut ::iovec,
        pub msg_iovlen: ::size_t,
        pub msg_control: *mut ::c_void,
        pub msg_controllen: ::size_t,
        pub msg_flags: ::c_int,
    }

    pub struct termios {
        pub c_iflag: ::tcflag_t,
        pub c_oflag: ::tcflag_t,
        pub c_cflag: ::tcflag_t,
        pub c_lflag: ::tcflag_t,
        pub c_line: ::cc_t,
        pub c_cc: [::cc_t; ::NCCS],
        pub c_ispeed: ::speed_t,
        pub c_ospeed: ::speed_t,
    }

    pub struct flock {
        pub l_type: ::c_short,
        pub l_whence: ::c_short,
        pub l_start: ::off_t,
        pub l_len: ::off_t,
        pub l_pid: ::pid_t,
    }

    pub struct ipc_perm {
        pub __key: ::key_t,
        pub uid: ::uid_t,
        pub gid: ::gid_t,
        pub cuid: ::uid_t,
        pub cgid: ::gid_t,
        pub mode: ::c_ushort,
        __pad1: ::c_ushort,
        pub __seq: ::c_ushort,
        __pad2: ::c_ushort,
        __unused1: ::c_ulong,
        __unused2: ::c_ulong
    }

    pub struct shmid_ds {
        pub shm_perm: ::ipc_perm,
        pub shm_segsz: ::size_t,
        pub shm_atime: ::time_t,
        #[cfg(target_pointer_width = "32")]
        __unused1: ::c_ulong,
        pub shm_dtime: ::time_t,
        #[cfg(target_pointer_width = "32")]
        __unused2: ::c_ulong,
        pub shm_ctime: ::time_t,
        #[cfg(target_pointer_width = "32")]
        __unused3: ::c_ulong,
        pub shm_cpid: ::pid_t,
        pub shm_lpid: ::pid_t,
        pub shm_nattch: ::shmatt_t,
        __unused4: ::c_ulong,
        __unused5: ::c_ulong
    }
}

pub const RLIMIT_RSS: ::c_int = 5;
pub const RLIMIT_NOFILE: ::c_int = 7;
pub const RLIMIT_AS: ::c_int = 9;
pub const RLIMIT_NPROC: ::c_int = 6;
pub const RLIMIT_MEMLOCK: ::c_int = 8;
pub const RLIM_INFINITY: ::rlim_t = !0;
pub const RLIMIT_RTTIME: ::c_int = 15;
pub const RLIMIT_NLIMITS: ::c_int = 16;

pub const O_APPEND: ::c_int = 1024;
pub const O_CREAT: ::c_int = 64;
pub const O_EXCL: ::c_int = 128;
pub const O_NOCTTY: ::c_int = 256;
pub const O_NONBLOCK: ::c_int = 2048;
pub const O_SYNC: ::c_int = 1052672;
pub const O_RSYNC: ::c_int = 1052672;
pub const O_DSYNC: ::c_int = 4096;
pub const O_FSYNC: ::c_int = 0x101000;

pub const SOCK_NONBLOCK: ::c_int = O_NONBLOCK;

pub const LC_PAPER: ::c_int = 7;
pub const LC_NAME: ::c_int = 8;
pub const LC_ADDRESS: ::c_int = 9;
pub const LC_TELEPHONE: ::c_int = 10;
pub const LC_MEASUREMENT: ::c_int = 11;
pub const LC_IDENTIFICATION: ::c_int = 12;
pub const LC_PAPER_MASK: ::c_int = (1 << LC_PAPER);
pub const LC_NAME_MASK: ::c_int = (1 << LC_NAME);
pub const LC_ADDRESS_MASK: ::c_int = (1 << LC_ADDRESS);
pub const LC_TELEPHONE_MASK: ::c_int = (1 << LC_TELEPHONE);
pub const LC_MEASUREMENT_MASK: ::c_int = (1 << LC_MEASUREMENT);
pub const LC_IDENTIFICATION_MASK: ::c_int = (1 << LC_IDENTIFICATION);
pub const LC_ALL_MASK: ::c_int = ::LC_CTYPE_MASK
                               | ::LC_NUMERIC_MASK
                               | ::LC_TIME_MASK
                               | ::LC_COLLATE_MASK
                               | ::LC_MONETARY_MASK
                               | ::LC_MESSAGES_MASK
                               | LC_PAPER_MASK
                               | LC_NAME_MASK
                               | LC_ADDRESS_MASK
                               | LC_TELEPHONE_MASK
                               | LC_MEASUREMENT_MASK
                               | LC_IDENTIFICATION_MASK;

pub const MAP_ANON: ::c_int = 0x0020;
pub const MAP_ANONYMOUS: ::c_int = 0x0020;
pub const MAP_GROWSDOWN: ::c_int = 0x0100;
pub const MAP_DENYWRITE: ::c_int = 0x0800;
pub const MAP_EXECUTABLE: ::c_int = 0x01000;
pub const MAP_POPULATE: ::c_int = 0x08000;
pub const MAP_NONBLOCK: ::c_int = 0x010000;
pub const MAP_STACK: ::c_int = 0x020000;

pub const EDEADLK: ::c_int = 35;
pub const ENAMETOOLONG: ::c_int = 36;
pub const ENOLCK: ::c_int = 37;
pub const ENOSYS: ::c_int = 38;
pub const ENOTEMPTY: ::c_int = 39;
pub const ELOOP: ::c_int = 40;
pub const ENOMSG: ::c_int = 42;
pub const EIDRM: ::c_int = 43;
pub const ECHRNG: ::c_int = 44;
pub const EL2NSYNC: ::c_int = 45;
pub const EL3HLT: ::c_int = 46;
pub const EL3RST: ::c_int = 47;
pub const ELNRNG: ::c_int = 48;
pub const EUNATCH: ::c_int = 49;
pub const ENOCSI: ::c_int = 50;
pub const EL2HLT: ::c_int = 51;
pub const EBADE: ::c_int = 52;
pub const EBADR: ::c_int = 53;
pub const EXFULL: ::c_int = 54;
pub const ENOANO: ::c_int = 55;
pub const EBADRQC: ::c_int = 56;
pub const EBADSLT: ::c_int = 57;
pub const EMULTIHOP: ::c_int = 72;
pub const EOVERFLOW: ::c_int = 75;
pub const ENOTUNIQ: ::c_int = 76;
pub const EBADFD: ::c_int = 77;
pub const EBADMSG: ::c_int = 74;
pub const EREMCHG: ::c_int = 78;
pub const ELIBACC: ::c_int = 79;
pub const ELIBBAD: ::c_int = 80;
pub const ELIBSCN: ::c_int = 81;
pub const ELIBMAX: ::c_int = 82;
pub const ELIBEXEC: ::c_int = 83;
pub const EILSEQ: ::c_int = 84;
pub const ERESTART: ::c_int = 85;
pub const ESTRPIPE: ::c_int = 86;
pub const EUSERS: ::c_int = 87;
pub const ENOTSOCK: ::c_int = 88;
pub const EDESTADDRREQ: ::c_int = 89;
pub const EMSGSIZE: ::c_int = 90;
pub const EPROTOTYPE: ::c_int = 91;
pub const ENOPROTOOPT: ::c_int = 92;
pub const EPROTONOSUPPORT: ::c_int = 93;
pub const ESOCKTNOSUPPORT: ::c_int = 94;
pub const EOPNOTSUPP: ::c_int = 95;
pub const EPFNOSUPPORT: ::c_int = 96;
pub const EAFNOSUPPORT: ::c_int = 97;
pub const EADDRINUSE: ::c_int = 98;
pub const EADDRNOTAVAIL: ::c_int = 99;
pub const ENETDOWN: ::c_int = 100;
pub const ENETUNREACH: ::c_int = 101;
pub const ENETRESET: ::c_int = 102;
pub const ECONNABORTED: ::c_int = 103;
pub const ECONNRESET: ::c_int = 104;
pub const ENOBUFS: ::c_int = 105;
pub const EISCONN: ::c_int = 106;
pub const ENOTCONN: ::c_int = 107;
pub const ESHUTDOWN: ::c_int = 108;
pub const ETOOMANYREFS: ::c_int = 109;
pub const ETIMEDOUT: ::c_int = 110;
pub const ECONNREFUSED: ::c_int = 111;
pub const EHOSTDOWN: ::c_int = 112;
pub const EHOSTUNREACH: ::c_int = 113;
pub const EALREADY: ::c_int = 114;
pub const EINPROGRESS: ::c_int = 115;
pub const ESTALE: ::c_int = 116;
pub const EUCLEAN: ::c_int = 117;
pub const ENOTNAM: ::c_int = 118;
pub const ENAVAIL: ::c_int = 119;
pub const EISNAM: ::c_int = 120;
pub const EREMOTEIO: ::c_int = 121;
pub const EDQUOT: ::c_int = 122;
pub const ENOMEDIUM: ::c_int = 123;
pub const EMEDIUMTYPE: ::c_int = 124;
pub const ECANCELED: ::c_int = 125;
pub const ENOKEY: ::c_int = 126;
pub const EKEYEXPIRED: ::c_int = 127;
pub const EKEYREVOKED: ::c_int = 128;
pub const EKEYREJECTED: ::c_int = 129;
pub const EOWNERDEAD: ::c_int = 130;
pub const ENOTRECOVERABLE: ::c_int = 131;
pub const EHWPOISON: ::c_int = 133;
pub const ERFKILL: ::c_int = 132;

pub const SOCK_STREAM: ::c_int = 1;
pub const SOCK_DGRAM: ::c_int = 2;

pub const SOL_SOCKET: ::c_int = 1;

pub const SO_REUSEADDR: ::c_int = 2;
pub const SO_TYPE: ::c_int = 3;
pub const SO_ERROR: ::c_int = 4;
pub const SO_DONTROUTE: ::c_int = 5;
pub const SO_BROADCAST: ::c_int = 6;
pub const SO_SNDBUF: ::c_int = 7;
pub const SO_RCVBUF: ::c_int = 8;
pub const SO_KEEPALIVE: ::c_int = 9;
pub const SO_OOBINLINE: ::c_int = 10;
pub const SO_LINGER: ::c_int = 13;
pub const SO_REUSEPORT: ::c_int = 15;
pub const SO_ACCEPTCONN: ::c_int = 30;

pub const TCP_COOKIE_TRANSACTIONS: ::c_int = 15;
pub const TCP_THIN_LINEAR_TIMEOUTS: ::c_int = 16;
pub const TCP_THIN_DUPACK: ::c_int = 17;
pub const TCP_USER_TIMEOUT: ::c_int = 18;
pub const TCP_REPAIR: ::c_int = 19;
pub const TCP_REPAIR_QUEUE: ::c_int = 20;
pub const TCP_QUEUE_SEQ: ::c_int = 21;
pub const TCP_REPAIR_OPTIONS: ::c_int = 22;
pub const TCP_FASTOPEN: ::c_int = 23;
pub const TCP_TIMESTAMP: ::c_int = 24;

pub const SA_ONSTACK: ::c_int = 0x08000000;
pub const SA_SIGINFO: ::c_int = 0x00000004;
pub const SA_NOCLDWAIT: ::c_int = 0x00000002;

pub const SIGCHLD: ::c_int = 17;
pub const SIGBUS: ::c_int = 7;
pub const SIGUSR1: ::c_int = 10;
pub const SIGUSR2: ::c_int = 12;
pub const SIGCONT: ::c_int = 18;
pub const SIGSTOP: ::c_int = 19;
pub const SIGTSTP: ::c_int = 20;
pub const SIGURG: ::c_int = 23;
pub const SIGIO: ::c_int = 29;
pub const SIGSYS: ::c_int = 31;
pub const SIGSTKFLT: ::c_int = 16;
pub const SIGUNUSED: ::c_int = 31;
pub const SIGTTIN: ::c_int = 21;
pub const SIGTTOU: ::c_int = 22;
pub const SIGXCPU: ::c_int = 24;
pub const SIGXFSZ: ::c_int = 25;
pub const SIGVTALRM: ::c_int = 26;
pub const SIGPROF: ::c_int = 27;
pub const SIGWINCH: ::c_int = 28;
pub const SIGPOLL: ::c_int = 29;
pub const SIGPWR: ::c_int = 30;
pub const SIG_SETMASK: ::c_int = 2;
pub const SIG_BLOCK: ::c_int = 0x000000;
pub const SIG_UNBLOCK: ::c_int = 0x01;

pub const FALLOC_FL_KEEP_SIZE: ::c_int = 0x01;
pub const FALLOC_FL_PUNCH_HOLE: ::c_int = 0x02;

pub const BUFSIZ: ::c_uint = 8192;
pub const TMP_MAX: ::c_uint = 238328;
pub const FOPEN_MAX: ::c_uint = 16;
pub const POSIX_MADV_DONTNEED: ::c_int = 4;
pub const _SC_2_C_VERSION: ::c_int = 96;
pub const RUSAGE_THREAD: ::c_int = 1;
pub const O_ACCMODE: ::c_int = 3;
pub const O_ASYNC: ::c_int = 0x2000;
pub const O_NDELAY: ::c_int = 0x800;
pub const RUSAGE_CHILDREN: ::c_int = -1;
pub const ST_RELATIME: ::c_ulong = 4096;
pub const NI_MAXHOST: ::socklen_t = 1025;

pub const ADFS_SUPER_MAGIC: ::c_long = 0x0000adf5;
pub const AFFS_SUPER_MAGIC: ::c_long = 0x0000adff;
pub const CODA_SUPER_MAGIC: ::c_long = 0x73757245;
pub const CRAMFS_MAGIC: ::c_long = 0x28cd3d45;
pub const EFS_SUPER_MAGIC: ::c_long = 0x00414a53;
pub const EXT2_SUPER_MAGIC: ::c_long = 0x0000ef53;
pub const EXT3_SUPER_MAGIC: ::c_long = 0x0000ef53;
pub const EXT4_SUPER_MAGIC: ::c_long = 0x0000ef53;
pub const HPFS_SUPER_MAGIC: ::c_long = 0xf995e849;
pub const HUGETLBFS_MAGIC: ::c_long = 0x958458f6;
pub const ISOFS_SUPER_MAGIC: ::c_long = 0x00009660;
pub const JFFS2_SUPER_MAGIC: ::c_long = 0x000072b6;
pub const MINIX_SUPER_MAGIC: ::c_long = 0x0000137f;
pub const MINIX_SUPER_MAGIC2: ::c_long = 0x0000138f;
pub const MINIX2_SUPER_MAGIC: ::c_long = 0x00002468;
pub const MINIX2_SUPER_MAGIC2: ::c_long = 0x00002478;
pub const MSDOS_SUPER_MAGIC: ::c_long = 0x00004d44;
pub const NCP_SUPER_MAGIC: ::c_long = 0x0000564c;
pub const NFS_SUPER_MAGIC: ::c_long = 0x00006969;
pub const OPENPROM_SUPER_MAGIC: ::c_long = 0x00009fa1;
pub const PROC_SUPER_MAGIC: ::c_long = 0x00009fa0;
pub const QNX4_SUPER_MAGIC: ::c_long = 0x0000002f;
pub const REISERFS_SUPER_MAGIC: ::c_long = 0x52654973;
pub const SMB_SUPER_MAGIC: ::c_long = 0x0000517b;
pub const TMPFS_MAGIC: ::c_long = 0x01021994;
pub const USBDEVICE_SUPER_MAGIC: ::c_long = 0x00009fa2;

pub const VEOF: usize = 4;
pub const VEOL: usize = 11;
pub const VEOL2: usize = 16;
pub const VMIN: usize = 6;
pub const IEXTEN: ::tcflag_t = 0x00008000;
pub const TOSTOP: ::tcflag_t = 0x00000100;
pub const FLUSHO: ::tcflag_t = 0x00001000;
pub const IUTF8: ::tcflag_t = 0x00004000;

pub const CPU_SETSIZE: ::c_int = 0x400;

pub const EXTPROC: ::tcflag_t = 0x00010000;

pub const QFMT_VFS_V1: ::c_int = 4;

pub const PTRACE_TRACEME: ::c_uint = 0;
pub const PTRACE_PEEKTEXT: ::c_uint = 1;
pub const PTRACE_PEEKDATA: ::c_uint = 2;
pub const PTRACE_PEEKUSER: ::c_uint = 3;
pub const PTRACE_POKETEXT: ::c_uint = 4;
pub const PTRACE_POKEDATA: ::c_uint = 5;
pub const PTRACE_POKEUSER: ::c_uint = 6;
pub const PTRACE_CONT: ::c_uint = 7;
pub const PTRACE_KILL: ::c_uint = 8;
pub const PTRACE_SINGLESTEP: ::c_uint = 9;
pub const PTRACE_ATTACH: ::c_uint = 16;
pub const PTRACE_DETACH: ::c_uint = 17;
pub const PTRACE_SYSCALL: ::c_uint = 24;
pub const PTRACE_SETOPTIONS: ::c_uint = 0x4200;
pub const PTRACE_GETEVENTMSG: ::c_uint = 0x4201;
pub const PTRACE_GETSIGINFO: ::c_uint = 0x4202;
pub const PTRACE_SETSIGINFO: ::c_uint = 0x4203;
pub const PTRACE_GETREGSET: ::c_uint = 0x4204;
pub const PTRACE_SETREGSET: ::c_uint = 0x4205;
pub const PTRACE_SEIZE: ::c_uint = 0x4206;
pub const PTRACE_INTERRUPT: ::c_uint = 0x4207;
pub const PTRACE_LISTEN: ::c_uint = 0x4208;
pub const PTRACE_PEEKSIGINFO: ::c_uint = 0x4209;

pub const MADV_DODUMP: ::c_int = 17;
pub const MADV_DONTDUMP: ::c_int = 16;

pub const EPOLLWAKEUP: ::c_int = 0x20000000;

pub const MADV_HUGEPAGE: ::c_int = 14;
pub const MADV_NOHUGEPAGE: ::c_int = 15;
pub const MAP_HUGETLB: ::c_int = 0x040000;

pub const EFD_NONBLOCK: ::c_int = 0x800;

pub const F_GETLK: ::c_int = 5;
pub const F_GETOWN: ::c_int = 9;
pub const F_SETOWN: ::c_int = 8;
pub const F_SETLK: ::c_int = 6;
pub const F_SETLKW: ::c_int = 7;

pub const SFD_NONBLOCK: ::c_int = 0x0800;

pub const TCSANOW: ::c_int = 0;
pub const TCSADRAIN: ::c_int = 1;
pub const TCSAFLUSH: ::c_int = 2;

pub const TCGETS: ::c_ulong = 0x5401;
pub const TCSETS: ::c_ulong = 0x5402;
pub const TCSETSW: ::c_ulong = 0x5403;
pub const TCSETSF: ::c_ulong = 0x5404;
pub const TCGETA: ::c_ulong = 0x5405;
pub const TCSETA: ::c_ulong = 0x5406;
pub const TCSETAW: ::c_ulong = 0x5407;
pub const TCSETAF: ::c_ulong = 0x5408;
pub const TCSBRK: ::c_ulong = 0x5409;
pub const TCXONC: ::c_ulong = 0x540A;
pub const TCFLSH: ::c_ulong = 0x540B;
pub const TIOCGSOFTCAR: ::c_ulong = 0x5419;
pub const TIOCSSOFTCAR: ::c_ulong = 0x541A;
pub const TIOCINQ: ::c_ulong = 0x541B;
pub const TIOCLINUX: ::c_ulong = 0x541C;
pub const TIOCGSERIAL: ::c_ulong = 0x541E;
pub const TIOCEXCL: ::c_ulong = 0x540C;
pub const TIOCNXCL: ::c_ulong = 0x540D;
pub const TIOCSCTTY: ::c_ulong = 0x540E;
pub const TIOCGPGRP: ::c_ulong = 0x540F;
pub const TIOCSPGRP: ::c_ulong = 0x5410;
pub const TIOCOUTQ: ::c_ulong = 0x5411;
pub const TIOCSTI: ::c_ulong = 0x5412;
pub const TIOCGWINSZ: ::c_ulong = 0x5413;
pub const TIOCSWINSZ: ::c_ulong = 0x5414;
pub const TIOCMGET: ::c_ulong = 0x5415;
pub const TIOCMBIS: ::c_ulong = 0x5416;
pub const TIOCMBIC: ::c_ulong = 0x5417;
pub const TIOCMSET: ::c_ulong = 0x5418;
pub const FIONREAD: ::c_ulong = 0x541B;
pub const TIOCCONS: ::c_ulong = 0x541D;

pub const RTLD_DEEPBIND: ::c_int = 0x8;
pub const RTLD_GLOBAL: ::c_int = 0x100;
pub const RTLD_NOLOAD: ::c_int = 0x4;

cfg_if! {
    if #[cfg(any(target_arch = "arm", target_arch = "x86",
                 target_arch = "x86_64"))] {
        pub const PTHREAD_STACK_MIN: ::size_t = 16384;
    } else {
        pub const PTHREAD_STACK_MIN: ::size_t = 131072;
    }
}

#[link(name = "util")]
extern {
    pub fn sysctl(name: *mut ::c_int,
                  namelen: ::c_int,
                  oldp: *mut ::c_void,
                  oldlenp: *mut ::size_t,
                  newp: *mut ::c_void,
                  newlen: ::size_t)
                  -> ::c_int;
    pub fn ioctl(fd: ::c_int, request: ::c_ulong, ...) -> ::c_int;
    pub fn backtrace(buf: *mut *mut ::c_void,
                     sz: ::c_int) -> ::c_int;
    pub fn glob64(pattern: *const ::c_char,
                  flags: ::c_int,
                  errfunc: ::dox::Option<extern fn(epath: *const ::c_char,
                                                   errno: ::c_int)
                                                   -> ::c_int>,
                  pglob: *mut glob64_t) -> ::c_int;
    pub fn globfree64(pglob: *mut glob64_t);
    pub fn ptrace(request: ::c_uint, ...) -> ::c_long;
    pub fn pthread_attr_getaffinity_np(attr: *const ::pthread_attr_t,
                                       cpusetsize: ::size_t,
                                       cpuset: *mut ::cpu_set_t) -> ::c_int;
    pub fn pthread_attr_setaffinity_np(attr: *mut ::pthread_attr_t,
                                       cpusetsize: ::size_t,
                                       cpuset: *const ::cpu_set_t) -> ::c_int;
<<<<<<< HEAD
    pub fn getpriority(which: ::__priority_which_t, who: ::id_t) -> ::c_int;
    pub fn setpriority(which: ::__priority_which_t, who: ::id_t,
                                       prio: ::c_int) -> ::c_int;
=======
    pub fn pthread_getaffinity_np(thread: ::pthread_t,
                                  cpusetsize: ::size_t,
                                  cpuset: *mut ::cpu_set_t) -> ::c_int;
    pub fn pthread_setaffinity_np(thread: ::pthread_t,
                                  cpusetsize: ::size_t,
                                  cpuset: *const ::cpu_set_t) -> ::c_int;
>>>>>>> 1f870b80
}

cfg_if! {
    if #[cfg(any(target_arch = "x86",
                 target_arch = "arm",
                 target_arch = "powerpc"))] {
        mod b32;
        pub use self::b32::*;
    } else if #[cfg(any(target_arch = "x86_64",
                        target_arch = "aarch64",
                        target_arch = "powerpc64"))] {
        mod b64;
        pub use self::b64::*;
    } else {
        // Unknown target_arch
    }
}<|MERGE_RESOLUTION|>--- conflicted
+++ resolved
@@ -496,18 +496,15 @@
     pub fn pthread_attr_setaffinity_np(attr: *mut ::pthread_attr_t,
                                        cpusetsize: ::size_t,
                                        cpuset: *const ::cpu_set_t) -> ::c_int;
-<<<<<<< HEAD
     pub fn getpriority(which: ::__priority_which_t, who: ::id_t) -> ::c_int;
     pub fn setpriority(which: ::__priority_which_t, who: ::id_t,
                                        prio: ::c_int) -> ::c_int;
-=======
     pub fn pthread_getaffinity_np(thread: ::pthread_t,
                                   cpusetsize: ::size_t,
                                   cpuset: *mut ::cpu_set_t) -> ::c_int;
     pub fn pthread_setaffinity_np(thread: ::pthread_t,
                                   cpusetsize: ::size_t,
                                   cpuset: *const ::cpu_set_t) -> ::c_int;
->>>>>>> 1f870b80
 }
 
 cfg_if! {

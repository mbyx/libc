--- conflicted
+++ resolved
@@ -5,39 +5,6 @@
 pub type nlink_t = u64;
 pub type blksize_t = i64;
 
-<<<<<<< HEAD
-pub const __SIZEOF_PTHREAD_MUTEX_T: usize = 40;
-pub const __SIZEOF_PTHREAD_MUTEXATTR_T: usize = 4;
-
-pub const O_DIRECT: ::c_int = 0x4000;
-pub const O_DIRECTORY: ::c_int = 0x10000;
-pub const O_NOFOLLOW: ::c_int = 0x20000;
-
-pub const MAP_LOCKED: ::c_int = 0x02000;
-pub const MAP_NORESERVE: ::c_int = 0x04000;
-
-pub const EDEADLOCK: ::c_int = 35;
-
-pub const SO_PEERCRED: ::c_int = 17;
-pub const SO_RCVLOWAT: ::c_int = 18;
-pub const SO_SNDLOWAT: ::c_int = 19;
-pub const SO_RCVTIMEO: ::c_int = 20;
-pub const SO_SNDTIMEO: ::c_int = 21;
-
-pub const FIOCLEX: ::c_ulong = 0x5451;
-pub const FIONBIO: ::c_ulong = 0x5421;
-
-pub const PTRACE_GETFPREGS: ::c_uint = 14;
-pub const PTRACE_SETFPREGS: ::c_uint = 15;
-pub const PTRACE_GETFPXREGS: ::c_uint = 18;
-pub const PTRACE_SETFPXREGS: ::c_uint = 19;
-pub const PTRACE_GETREGS: ::c_uint = 12;
-pub const PTRACE_SETREGS: ::c_uint = 13;
-
-pub const SYS_gettid: ::c_int = 186;
-
-=======
->>>>>>> 8a8bc668
 s! {
     pub struct stat {
         pub st_dev: ::dev_t,
@@ -128,6 +95,8 @@
 pub const PTRACE_GETREGS: ::c_uint = 12;
 pub const PTRACE_SETREGS: ::c_uint = 13;
 
+pub const SYS_gettid: ::c_int = 186;
+
 extern {
     pub fn getcontext(ucp: *mut ucontext_t) -> ::c_int;
     pub fn setcontext(ucp: *const ucontext_t) -> ::c_int;

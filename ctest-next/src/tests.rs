<<<<<<< HEAD
use crate::{ffi_items::FfiItems, translator::Translator};
=======
use crate::{ffi_items::FfiItems, translator::Translator, Result, TranslationError};
>>>>>>> 96df628f

use syn::visit::Visit;

const ALL_ITEMS: &str = r#"
use std::os::raw::c_void;

mod level1 {
    pub type Foo = u8;

    pub const bar: u32 = 512;

    pub union Word {
        word: u16,
        bytes: [u8; 2],
    }
}

pub struct Array {
    ptr: *mut c_void,
    len: usize,
}

extern "C" {
    static baz: u16;

    fn malloc(size: usize) -> *mut c_void;
}
"#;

macro_rules! collect_idents {
    ($items:expr) => {
        $items.iter().map(|a| a.ident()).collect::<Vec<_>>()
    };
}

<<<<<<< HEAD
=======
fn ty(s: &str) -> Result<String, TranslationError> {
    let translator = Translator {};
    let ty: syn::Type = syn::parse_str(s).unwrap();
    translator.translate_type(&ty)
}

>>>>>>> 96df628f
#[test]
fn test_extraction_ffi_items() {
    let ast = syn::parse_file(ALL_ITEMS).unwrap();

    let mut ffi_items = FfiItems::new();
    ffi_items.visit_file(&ast);

    assert_eq!(collect_idents!(ffi_items.aliases()), ["Foo"]);
    assert_eq!(collect_idents!(ffi_items.constants()), ["bar"]);
    assert_eq!(collect_idents!(ffi_items.foreign_functions()), ["malloc"]);
    assert_eq!(collect_idents!(ffi_items.foreign_statics()), ["baz"]);
    assert_eq!(collect_idents!(ffi_items.structs()), ["Array"]);
    assert_eq!(collect_idents!(ffi_items.unions()), ["Word"]);
}

#[test]
<<<<<<< HEAD
fn test_translation_type_path() {
    let translator = Translator::default();
    let ty: syn::Type = syn::parse_str("std::option::Option<u8>").unwrap();

    assert_eq!(translator.translate_type(&ty), "uint8_t");
}

#[test]
fn test_translation_type_ptr() {
    let translator = Translator::default();
    let ty: syn::Type = syn::parse_str("*const *mut i32").unwrap();

    assert_eq!(translator.translate_type(&ty), " int32_t* const*");
}

#[test]
fn test_translation_type_reference() {
    let translator = Translator::default();
    let ty: syn::Type = syn::parse_str("&u8").unwrap();

    assert_eq!(translator.translate_type(&ty), "uint8_t*");
=======
fn test_translation_type_ptr() {
    assert_eq!(
        ty("*const *mut i32").unwrap(),
        "int32_t * const*".to_string()
    );
    assert_eq!(
        ty("*const [u128; 2 + 3]").unwrap(),
        "unsigned __int128 (*const) [2 + 3]".to_string()
    );
    // FIXME(ctest): While not a valid C type, it will be used to
    // generate a valid test in the future.
    // assert_eq!(
    //     ty("*const *mut [u8; 5]").unwrap(),
    //     "uint8_t (*const *) [5]".to_string()
    // );
}

#[test]
fn test_translation_type_reference() {
    assert_eq!(ty("&u8").unwrap(), "const uint8_t*".to_string());
    assert_eq!(ty("&&u8").unwrap(), "const uint8_t* const*".to_string());
    assert_eq!(ty("*mut &u8").unwrap(), "const uint8_t* *".to_string());
    assert_eq!(ty("& &mut u8").unwrap(), "uint8_t* const*".to_string());
>>>>>>> 96df628f
}

#[test]
fn test_translation_type_bare_fn() {
<<<<<<< HEAD
    let translator = Translator::default();
    let ty: syn::Type = syn::parse_str("fn(*mut u8, i16) -> &str").unwrap();
=======
    assert_eq!(
        ty("fn(*mut u8, i16) -> *const char").unwrap(),
        "char const*(*)(uint8_t *, int16_t)".to_string()
    );
    assert_eq!(
        ty("*const fn(*mut u8, &mut [u8; 16]) -> &mut *mut u8").unwrap(),
        "uint8_t * *(*const)(uint8_t *, uint8_t (*) [16])".to_string()
    );
}
>>>>>>> 96df628f

#[test]
fn test_translation_type_array() {
    assert_eq!(
<<<<<<< HEAD
        translator.translate_type(&ty),
        "char*(*)( uint8_t*, int16_t)"
=======
        ty("[&u8; 2 + 2]").unwrap(),
        "const uint8_t*[2 + 2]".to_string()
>>>>>>> 96df628f
    );
}

#[test]
<<<<<<< HEAD
fn test_translation_type_array() {
    let translator = Translator::default();
    let ty: syn::Type = syn::parse_str("[&u8; 2 + 2]").unwrap();

    assert_eq!(translator.translate_type(&ty), "uint8_t*[2 + 2]");
=======
fn test_translation_fails_for_unsupported() {
    assert!(ty("[&str; 2 + 2]").is_err());
    assert!(ty("fn(*mut [u8], i16) -> *const char").is_err());
>>>>>>> 96df628f
}<|MERGE_RESOLUTION|>--- conflicted
+++ resolved
@@ -1,8 +1,4 @@
-<<<<<<< HEAD
-use crate::{ffi_items::FfiItems, translator::Translator};
-=======
 use crate::{ffi_items::FfiItems, translator::Translator, Result, TranslationError};
->>>>>>> 96df628f
 
 use syn::visit::Visit;
 
@@ -38,15 +34,12 @@
     };
 }
 
-<<<<<<< HEAD
-=======
 fn ty(s: &str) -> Result<String, TranslationError> {
     let translator = Translator {};
     let ty: syn::Type = syn::parse_str(s).unwrap();
     translator.translate_type(&ty)
 }
 
->>>>>>> 96df628f
 #[test]
 fn test_extraction_ffi_items() {
     let ast = syn::parse_file(ALL_ITEMS).unwrap();
@@ -63,29 +56,6 @@
 }
 
 #[test]
-<<<<<<< HEAD
-fn test_translation_type_path() {
-    let translator = Translator::default();
-    let ty: syn::Type = syn::parse_str("std::option::Option<u8>").unwrap();
-
-    assert_eq!(translator.translate_type(&ty), "uint8_t");
-}
-
-#[test]
-fn test_translation_type_ptr() {
-    let translator = Translator::default();
-    let ty: syn::Type = syn::parse_str("*const *mut i32").unwrap();
-
-    assert_eq!(translator.translate_type(&ty), " int32_t* const*");
-}
-
-#[test]
-fn test_translation_type_reference() {
-    let translator = Translator::default();
-    let ty: syn::Type = syn::parse_str("&u8").unwrap();
-
-    assert_eq!(translator.translate_type(&ty), "uint8_t*");
-=======
 fn test_translation_type_ptr() {
     assert_eq!(
         ty("*const *mut i32").unwrap(),
@@ -109,15 +79,10 @@
     assert_eq!(ty("&&u8").unwrap(), "const uint8_t* const*".to_string());
     assert_eq!(ty("*mut &u8").unwrap(), "const uint8_t* *".to_string());
     assert_eq!(ty("& &mut u8").unwrap(), "uint8_t* const*".to_string());
->>>>>>> 96df628f
 }
 
 #[test]
 fn test_translation_type_bare_fn() {
-<<<<<<< HEAD
-    let translator = Translator::default();
-    let ty: syn::Type = syn::parse_str("fn(*mut u8, i16) -> &str").unwrap();
-=======
     assert_eq!(
         ty("fn(*mut u8, i16) -> *const char").unwrap(),
         "char const*(*)(uint8_t *, int16_t)".to_string()
@@ -127,31 +92,17 @@
         "uint8_t * *(*const)(uint8_t *, uint8_t (*) [16])".to_string()
     );
 }
->>>>>>> 96df628f
 
 #[test]
 fn test_translation_type_array() {
     assert_eq!(
-<<<<<<< HEAD
-        translator.translate_type(&ty),
-        "char*(*)( uint8_t*, int16_t)"
-=======
         ty("[&u8; 2 + 2]").unwrap(),
         "const uint8_t*[2 + 2]".to_string()
->>>>>>> 96df628f
     );
 }
 
 #[test]
-<<<<<<< HEAD
-fn test_translation_type_array() {
-    let translator = Translator::default();
-    let ty: syn::Type = syn::parse_str("[&u8; 2 + 2]").unwrap();
-
-    assert_eq!(translator.translate_type(&ty), "uint8_t*[2 + 2]");
-=======
 fn test_translation_fails_for_unsupported() {
     assert!(ty("[&str; 2 + 2]").is_err());
     assert!(ty("fn(*mut [u8], i16) -> *const char").is_err());
->>>>>>> 96df628f
 }
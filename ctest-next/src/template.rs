use askama::Template;
use quote::ToTokens;

use crate::{
    ffi_items::FfiItems, generator::GenerationError, translator::Translator, MapInput, Result,
    TestGenerator, TyKind,
};

/// Represents the Rust side of the generated testing suite.
#[derive(Template, Clone)]
#[template(path = "test.rs")]
pub(crate) struct RustTestTemplate<'a> {
    ffi_items: &'a FfiItems,
    translator: Translator,
    #[expect(unused)]
    generator: &'a TestGenerator,
}

/// Represents the C side of the generated testing suite.
#[derive(Template, Clone)]
#[template(path = "test.c")]
pub(crate) struct CTestTemplate<'a> {
    translator: Translator,
    ffi_items: &'a FfiItems,
    generator: &'a TestGenerator,
}

impl<'a> RustTestTemplate<'a> {
    /// Create a new test template to test the given items.
    pub(crate) fn new(ffi_items: &'a FfiItems, generator: &'a TestGenerator) -> Self {
        Self {
            ffi_items,
            translator: Translator::new(),
            generator,
        }
    }
}

impl<'a> CTestTemplate<'a> {
    /// Create a new test template to test the given items.
    pub(crate) fn new(ffi_items: &'a FfiItems, generator: &'a TestGenerator) -> Self {
        Self {
            ffi_items,
            translator: Translator::new(),
            generator,
        }
    }

    /// Returns the equivalent C/Cpp identifier of the Rust item.
    pub(crate) fn c_ident(&self, item: impl Into<MapInput<'a>>) -> Result<String, GenerationError> {
        self.generator.map(item)
    }

    /// Returns the equivalent C/Cpp type of the Rust item.
    pub(crate) fn c_type(&self, item: impl Into<MapInput<'a>>) -> Result<String, GenerationError> {
        let item: MapInput<'a> = item.into();

        let (ident, ty) = match item {
            MapInput::Const(c) => (c.ident().to_string(), self.translator.translate_type(&c.ty)),
            MapInput::Alias(a) => (a.ident().to_string(), Ok(a.ident().to_string())),
            MapInput::Field(_, f) => (f.ident().to_string(), self.translator.translate_type(&f.ty)),
            MapInput::Static(s) => (s.ident().to_string(), self.translator.translate_type(&s.ty)),
            MapInput::Fn(_) => unimplemented!(),
<<<<<<< HEAD
            MapInput::Struct(s) => (s.ident().to_string(), Ok(s.ident().to_string())),
=======
            MapInput::Struct(_) => unimplemented!(),
>>>>>>> 6834c829
            MapInput::Type(_, _) => panic!("MapInput::Type is not allowed!"),
        };

        let ty = ty.map_err(|e| GenerationError::TemplateRender("C".to_string(), e.to_string()))?;

<<<<<<< HEAD
        let kind = if self.ffi_items.contains_struct(&ident) {
            TyKind::Struct
        } else if self.ffi_items.contains_union(&ident) {
=======
        let kind = if self.ffi_items.contains_struct(ident) {
            TyKind::Struct
        } else if self.ffi_items.contains_union(ident) {
>>>>>>> 6834c829
            TyKind::Union
        } else {
            TyKind::Other
        };
        self.generator.map(MapInput::Type(&ty, kind))
<<<<<<< HEAD
    }
}

/// Determine whether a C type has a sign.
pub(crate) fn has_sign(ffi_items: &FfiItems, ty: &syn::Type) -> bool {
    match ty {
        syn::Type::Path(path) => {
            let ident = path.path.segments.last().unwrap().ident.clone();
            if let Some(aliased) = ffi_items
                .aliases()
                .iter()
                .find(|a| a.ident() == ident.to_string())
            {
                return has_sign(ffi_items, &aliased.ty);
            }
            match Translator::new().translate_primitive_type(&ident).as_str() {
                "char" | "short" | "int" | "long" | "long long" | "int8_t" | "int16_t"
                | "int32_t" | "int64_t" | "uint8_t" | "uint16_t" | "uint32_t" | "uint64_t"
                | "size_t" | "ssize_t" => true,
                s => s.starts_with("signed ") || s.starts_with("unsigned "),
            }
        }
        _ => false,
=======
>>>>>>> 6834c829
    }
}<|MERGE_RESOLUTION|>--- conflicted
+++ resolved
@@ -61,31 +61,20 @@
             MapInput::Field(_, f) => (f.ident().to_string(), self.translator.translate_type(&f.ty)),
             MapInput::Static(s) => (s.ident().to_string(), self.translator.translate_type(&s.ty)),
             MapInput::Fn(_) => unimplemented!(),
-<<<<<<< HEAD
             MapInput::Struct(s) => (s.ident().to_string(), Ok(s.ident().to_string())),
-=======
-            MapInput::Struct(_) => unimplemented!(),
->>>>>>> 6834c829
             MapInput::Type(_, _) => panic!("MapInput::Type is not allowed!"),
         };
 
         let ty = ty.map_err(|e| GenerationError::TemplateRender("C".to_string(), e.to_string()))?;
 
-<<<<<<< HEAD
         let kind = if self.ffi_items.contains_struct(&ident) {
             TyKind::Struct
         } else if self.ffi_items.contains_union(&ident) {
-=======
-        let kind = if self.ffi_items.contains_struct(ident) {
-            TyKind::Struct
-        } else if self.ffi_items.contains_union(ident) {
->>>>>>> 6834c829
             TyKind::Union
         } else {
             TyKind::Other
         };
         self.generator.map(MapInput::Type(&ty, kind))
-<<<<<<< HEAD
     }
 }
 
@@ -109,7 +98,5 @@
             }
         }
         _ => false,
-=======
->>>>>>> 6834c829
     }
 }
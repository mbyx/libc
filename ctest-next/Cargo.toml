[package]
name = "ctest-next"
version = "0.1.0"
edition = "2021"
rust-version = "1.87"
license = "MIT OR Apache-2.0"
repository = "https://github.com/rust-lang/libc"
publish = false

[dependencies]
askama = "0.14.0"
<<<<<<< HEAD
cc = "1.2.25"
either = "1.15.0"
=======
cc = "1.2.29"
>>>>>>> 6e8350e8
proc-macro2 = { version = "1.0.95", features = ["span-locations"] }
quote = "1.0.40"
syn = { version = "2.0.104", features = ["full", "visit", "extra-traits"] }
thiserror = "2.0.12"

[dev-dependencies]
pretty_assertions = "1.4.1"
tempfile = "3.20.0"<|MERGE_RESOLUTION|>--- conflicted
+++ resolved
@@ -9,12 +9,8 @@
 
 [dependencies]
 askama = "0.14.0"
-<<<<<<< HEAD
-cc = "1.2.25"
+cc = "1.2.29"
 either = "1.15.0"
-=======
-cc = "1.2.29"
->>>>>>> 6e8350e8
 proc-macro2 = { version = "1.0.95", features = ["span-locations"] }
 quote = "1.0.40"
 syn = { version = "2.0.104", features = ["full", "visit", "extra-traits"] }

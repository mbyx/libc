/* This file was autogenerated by ctest; do not modify directly */
{#- ↑ Doesn't apply here, this is the template! +#}

#include <stdbool.h>
#include <stddef.h>
#include <stdint.h>
#include <stdio.h>

{%- for header in generator.headers +%}
#include <{{ header }}>
{%- endfor +%}

{%- for constant in ffi_items.constants() +%}
{%- let ident = constant.ident() +%}
{%- let c_type = self.c_type(*constant)? +%}
{%- let c_ident = self.c_ident(*constant)? +%}
<<<<<<< HEAD
{%- let linkage = generator.language.cpp_linkage() +%}
=======
>>>>>>> 6834c829

static {{ c_type }} __test_const_{{ ident }}_val = {{ c_ident }};

// Define a function that returns a pointer to the value of the constant to test.
// This will later be called on the Rust side via FFI.
{{ c_type }}* __test_const_{{ ident }}(void) {
    return &__test_const_{{ ident }}_val;
}
{%- endfor +%}

{%- for alias in ffi_items.aliases() +%}
{%- let ident = alias.ident() +%}
{%- let c_type = self.c_type(*alias)? -%}
{%- let linkage = generator.language.cpp_linkage() +%}

{{ linkage }} uint64_t __test_size_{{ ident }}(void) { return sizeof({{ c_type }}); }
{{ linkage }} uint64_t __test_align_{{ ident }}(void) {
    typedef struct {
        unsigned char c;
        {{ c_type }} v;
    } type;
    type t;
    size_t t_addr = (size_t)(unsigned char*)(&t);
    size_t v_addr = (size_t)(unsigned char*)(&t.v);
    return t_addr >= v_addr? t_addr - v_addr : v_addr - t_addr;
}
{%- if self::has_sign(ffi_items, alias.ty) +%}
{{ linkage }} uint32_t __test_signed_{{ ident }}(void) {
    return ((({{ c_type }}) -1) < 0);
}
{%- endif +%}
{%- endfor +%}<|MERGE_RESOLUTION|>--- conflicted
+++ resolved
@@ -14,10 +14,6 @@
 {%- let ident = constant.ident() +%}
 {%- let c_type = self.c_type(*constant)? +%}
 {%- let c_ident = self.c_ident(*constant)? +%}
-<<<<<<< HEAD
-{%- let linkage = generator.language.cpp_linkage() +%}
-=======
->>>>>>> 6834c829
 
 static {{ c_type }} __test_const_{{ ident }}_val = {{ c_ident }};
 
@@ -30,11 +26,10 @@
 
 {%- for alias in ffi_items.aliases() +%}
 {%- let ident = alias.ident() +%}
-{%- let c_type = self.c_type(*alias)? -%}
-{%- let linkage = generator.language.cpp_linkage() +%}
+{%- let c_type = self.c_type(*alias)? +%}
 
-{{ linkage }} uint64_t __test_size_{{ ident }}(void) { return sizeof({{ c_type }}); }
-{{ linkage }} uint64_t __test_align_{{ ident }}(void) {
+uint64_t __test_size_{{ ident }}(void) { return sizeof({{ c_type }}); }
+uint64_t __test_align_{{ ident }}(void) {
     typedef struct {
         unsigned char c;
         {{ c_type }} v;
@@ -45,7 +40,7 @@
     return t_addr >= v_addr? t_addr - v_addr : v_addr - t_addr;
 }
 {%- if self::has_sign(ffi_items, alias.ty) +%}
-{{ linkage }} uint32_t __test_signed_{{ ident }}(void) {
+uint32_t __test_signed_{{ ident }}(void) {
     return ((({{ c_type }}) -1) < 0);
 }
 {%- endif +%}

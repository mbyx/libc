--- conflicted
+++ resolved
@@ -489,7 +489,7 @@
             // it's in a header file?
             "endpwent" if android => true,
 
-<<<<<<< HEAD
+
             // These are either unimplemented or optionally built into uClibc
             // or "sysinfo", where it's defined but the structs in linux/sysinfo.h and sys/sysinfo.h
             // clash so it can't be tested
@@ -499,7 +499,7 @@
             "backtrace" |
             "sysinfo" | "newlocale" | "duplocale" | "freelocale" | "uselocale" |
             "nl_langinfo_l" | "wcslen" | "wcstombs" if uclibc => true,
-=======
+          
             // Apparently res_init exists on Android, but isn't defined in a header:
             // https://mail.gnome.org/archives/commits-list/2013-May/msg01329.html
             "res_init" if android => true,
@@ -509,7 +509,6 @@
             // See discussion for skipping here:
             // https://github.com/rust-lang/libc/pull/585#discussion_r114561460
             "res_init" if apple => true,
->>>>>>> c1187f30
 
             _ => false,
         }
